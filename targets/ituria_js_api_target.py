--- conflicted
+++ resolved
@@ -3,20 +3,16 @@
 from http import HTTPStatus
 
 import requests
-<<<<<<< HEAD
+from langsmith.run_helpers import get_current_run_tree, traceable
 
-=======
-import json
-from typing import Dict
-from langsmith.run_helpers import get_current_run_tree, traceable
->>>>>>> 301c82a6
 
 @traceable(name="ituria_js_api_target")
 def ituria_js_api_target(inputs: dict) -> dict:
     """Torah Q&A system that uses the local JavaScript Ituria API server.
 
     This function:
-    1. Sends the question to the local JavaScript API server with distributed tracing headers
+    1. Sends the question to the local JavaScript API server with
+       distributed tracing headers
     2. Returns the response from the server that uses the same system as ituria
 
     Args:
@@ -34,18 +30,13 @@
         if run_tree := get_current_run_tree():
             # Add LangSmith tracing headers for distributed tracing
             headers.update(run_tree.to_headers())
-        
+
         # Send request to local JavaScript API server
         response = requests.post(
             "http://localhost:8333/chat",
             json={"question": question},
-<<<<<<< HEAD
-            headers={"Content-Type": "application/json"},
-            timeout=1800,  # 30 minutes timeout for complex Torah analysis w/ reasoning
-=======
             headers=headers,
-            timeout=1800  # 30 minutes timeout for complex Torah analysis with reasoning
->>>>>>> 301c82a6
+            timeout=1800,  # 30 minute timeout for complex Torah analysis with reasoning
         )
 
         if response.status_code == HTTPStatus.OK:
